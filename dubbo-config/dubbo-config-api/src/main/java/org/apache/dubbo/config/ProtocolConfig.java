--- conflicted
+++ resolved
@@ -1,484 +1,479 @@
-/*
- * Licensed to the Apache Software Foundation (ASF) under one or more
- * contributor license agreements.  See the NOTICE file distributed with
- * this work for additional information regarding copyright ownership.
- * The ASF licenses this file to You under the Apache License, Version 2.0
- * (the "License"); you may not use this file except in compliance with
- * the License.  You may obtain a copy of the License at
- *
- *     http://www.apache.org/licenses/LICENSE-2.0
- *
- * Unless required by applicable law or agreed to in writing, software
- * distributed under the License is distributed on an "AS IS" BASIS,
- * WITHOUT WARRANTIES OR CONDITIONS OF ANY KIND, either express or implied.
- * See the License for the specific language governing permissions and
- * limitations under the License.
- */
-package org.apache.dubbo.config;
-
-import org.apache.dubbo.common.extension.ExtensionLoader;
-import org.apache.dubbo.common.serialize.Serialization;
-import org.apache.dubbo.common.status.StatusChecker;
-import org.apache.dubbo.common.threadpool.ThreadPool;
-import org.apache.dubbo.common.utils.StringUtils;
-import org.apache.dubbo.config.support.Parameter;
-import org.apache.dubbo.remoting.Codec;
-import org.apache.dubbo.remoting.Dispatcher;
-import org.apache.dubbo.remoting.Transporter;
-import org.apache.dubbo.remoting.exchange.Exchanger;
-import org.apache.dubbo.remoting.telnet.TelnetHandler;
-import org.apache.dubbo.rpc.Protocol;
-
-import java.util.Map;
-
-/**
- * ProtocolConfig
- *
- * @export
- */
-public class ProtocolConfig extends AbstractConfig {
-
-    private static final long serialVersionUID = 6913423882496634749L;
-
-    // protocol name
-    private String name;
-
-    // service IP address (when there are multiple network cards available)
-    private String host;
-
-    // service port
-    private Integer port;
-
-    // context path
-    private String contextpath;
-
-    // thread pool
-    private String threadpool;
-
-    // thread pool core thread size
-    private Integer corethreads;
-
-    // thread pool size (fixed size)
-    private Integer threads;
-
-    // IO thread pool size (fixed size)
-    private Integer iothreads;
-
-    // thread pool's queue length
-    private Integer queues;
-
-    // max acceptable connections
-    private Integer accepts;
-
-    // protocol codec
-    private String codec;
-
-    // serialization
-    private String serialization;
-
-    // charset
-    private String charset;
-
-    // payload max length
-    private Integer payload;
-
-    // buffer size
-    private Integer buffer;
-
-    // heartbeat interval
-    private Integer heartbeat;
-
-    // access log
-    private String accesslog;
-
-    // transfort
-    private String transporter;
-
-    // how information is exchanged
-    private String exchanger;
-
-    // thread dispatch mode
-    private String dispatcher;
-
-    // networker
-    private String networker;
-
-    // sever impl
-    private String server;
-
-    // client impl
-    private String client;
-
-    // supported telnet commands, separated with comma.
-    private String telnet;
-
-    // command line prompt
-    private String prompt;
-
-    // status check
-    private String status;
-
-    // whether to register
-    private Boolean register;
-
-    // parameters
-    // 是否长连接
-    // TODO add this to provider config
-    private Boolean keepAlive;
-
-    // TODO add this to provider config
-    private String optimizer;
-
-    private String extension;
-
-    // parameters
-    private Map<String, String> parameters;
-
-    // if it's default
-    private Boolean isDefault;
-
-    public ProtocolConfig() {
-    }
-
-    public ProtocolConfig(String name) {
-        setName(name);
-    }
-
-    public ProtocolConfig(String name, int port) {
-        setName(name);
-        setPort(port);
-    }
-
-    @Parameter(excluded = true)
-    public String getName() {
-        return name;
-    }
-
-    public void setName(String name) {
-        checkName("name", name);
-        this.name = name;
-        if (id == null || id.length() == 0) {
-            id = name;
-        }
-    }
-
-    @Parameter(excluded = true)
-    public String getHost() {
-        return host;
-    }
-
-    public void setHost(String host) {
-        checkName("host", host);
-        this.host = host;
-    }
-
-    @Parameter(excluded = true)
-    public Integer getPort() {
-        return port;
-    }
-
-    public void setPort(Integer port) {
-        this.port = port;
-    }
-
-    @Deprecated
-    @Parameter(excluded = true)
-    public String getPath() {
-        return getContextpath();
-    }
-
-    @Deprecated
-    public void setPath(String path) {
-        setContextpath(path);
-    }
-
-    @Parameter(excluded = true)
-    public String getContextpath() {
-        return contextpath;
-    }
-
-    public void setContextpath(String contextpath) {
-        checkPathName("contextpath", contextpath);
-        this.contextpath = contextpath;
-    }
-
-    public String getThreadpool() {
-        return threadpool;
-    }
-
-    public void setThreadpool(String threadpool) {
-        checkExtension(ThreadPool.class, "threadpool", threadpool);
-        this.threadpool = threadpool;
-    }
-
-    public Integer getCorethreads() {
-        return corethreads;
-    }
-
-    public void setCorethreads(Integer corethreads) {
-        this.corethreads = corethreads;
-    }
-
-    public Integer getThreads() {
-        return threads;
-    }
-
-    public void setThreads(Integer threads) {
-        this.threads = threads;
-    }
-
-    public Integer getIothreads() {
-        return iothreads;
-    }
-
-    public void setIothreads(Integer iothreads) {
-        this.iothreads = iothreads;
-    }
-
-    public Integer getQueues() {
-        return queues;
-    }
-
-    public void setQueues(Integer queues) {
-        this.queues = queues;
-    }
-
-    public Integer getAccepts() {
-        return accepts;
-    }
-
-    public void setAccepts(Integer accepts) {
-        this.accepts = accepts;
-    }
-
-    public String getCodec() {
-        return codec;
-    }
-
-    public void setCodec(String codec) {
-        if ("dubbo".equals(name)) {
-            checkMultiExtension(Codec.class, "codec", codec);
-        }
-        this.codec = codec;
-    }
-
-    public String getSerialization() {
-        return serialization;
-    }
-
-    public void setSerialization(String serialization) {
-        if ("dubbo".equals(name)) {
-            checkMultiExtension(Serialization.class, "serialization", serialization);
-        }
-        this.serialization = serialization;
-    }
-
-    public String getCharset() {
-        return charset;
-    }
-
-    public void setCharset(String charset) {
-        this.charset = charset;
-    }
-
-    public Integer getPayload() {
-        return payload;
-    }
-
-    public void setPayload(Integer payload) {
-        this.payload = payload;
-    }
-
-    public Integer getBuffer() {
-        return buffer;
-    }
-
-    public void setBuffer(Integer buffer) {
-        this.buffer = buffer;
-    }
-
-    public Integer getHeartbeat() {
-        return heartbeat;
-    }
-
-    public void setHeartbeat(Integer heartbeat) {
-        this.heartbeat = heartbeat;
-    }
-
-    public String getServer() {
-        return server;
-    }
-
-    public void setServer(String server) {
-        if ("dubbo".equals(name)) {
-            checkMultiExtension(Transporter.class, "server", server);
-        }
-        this.server = server;
-    }
-
-    public String getClient() {
-        return client;
-    }
-
-    public void setClient(String client) {
-        if ("dubbo".equals(name)) {
-            checkMultiExtension(Transporter.class, "client", client);
-        }
-        this.client = client;
-    }
-
-    public String getAccesslog() {
-        return accesslog;
-    }
-
-    public void setAccesslog(String accesslog) {
-        this.accesslog = accesslog;
-    }
-
-    public String getTelnet() {
-        return telnet;
-    }
-
-    public void setTelnet(String telnet) {
-        checkMultiExtension(TelnetHandler.class, "telnet", telnet);
-        this.telnet = telnet;
-    }
-
-    @Parameter(escaped = true)
-    public String getPrompt() {
-        return prompt;
-    }
-
-    public void setPrompt(String prompt) {
-        this.prompt = prompt;
-    }
-
-    public String getStatus() {
-        return status;
-    }
-
-    public void setStatus(String status) {
-        checkMultiExtension(StatusChecker.class, "status", status);
-        this.status = status;
-    }
-
-    public Boolean isRegister() {
-        return register;
-    }
-
-    public void setRegister(Boolean register) {
-        this.register = register;
-    }
-
-    public String getTransporter() {
-        return transporter;
-    }
-
-    public void setTransporter(String transporter) {
-        checkExtension(Transporter.class, "transporter", transporter);
-        this.transporter = transporter;
-    }
-
-    public String getExchanger() {
-        return exchanger;
-    }
-
-    public void setExchanger(String exchanger) {
-        checkExtension(Exchanger.class, "exchanger", exchanger);
-        this.exchanger = exchanger;
-    }
-
-    /**
-     * typo, switch to use {@link #getDispatcher()}
-     *
-     * @deprecated {@link #getDispatcher()}
-     */
-    @Deprecated
-    @Parameter(excluded = true)
-    public String getDispather() {
-        return getDispatcher();
-    }
-
-    /**
-     * typo, switch to use {@link #getDispatcher()}
-     *
-     * @deprecated {@link #setDispatcher(String)}
-     */
-    @Deprecated
-    public void setDispather(String dispather) {
-        setDispatcher(dispather);
-    }
-
-    public String getDispatcher() {
-        return dispatcher;
-    }
-
-    public void setDispatcher(String dispatcher) {
-        checkExtension(Dispatcher.class, "dispacther", dispatcher);
-        this.dispatcher = dispatcher;
-    }
-
-    public String getNetworker() {
-        return networker;
-    }
-
-    public void setNetworker(String networker) {
-        this.networker = networker;
-    }
-
-    public Map<String, String> getParameters() {
-        return parameters;
-    }
-
-    public void setParameters(Map<String, String> parameters) {
-        this.parameters = parameters;
-    }
-
-    public Boolean isDefault() {
-        return isDefault;
-    }
-
-    public void setDefault(Boolean isDefault) {
-        this.isDefault = isDefault;
-    }
-
-    public Boolean getKeepAlive() {
-        return keepAlive;
-    }
-
-    public void setKeepAlive(Boolean keepAlive) {
-        this.keepAlive = keepAlive;
-    }
-
-    public String getOptimizer() {
-        return optimizer;
-    }
-
-    public void setOptimizer(String optimizer) {
-        this.optimizer = optimizer;
-    }
-
-    public String getExtension() {
-        return extension;
-    }
-
-    public void setExtension(String extension) {
-        this.extension = extension;
-    }
-
-    public void destroy() {
-        if (name != null) {
-            ExtensionLoader.getExtensionLoader(Protocol.class).getExtension(name).destroy();
-        }
-    }
-<<<<<<< HEAD
-
-    @Override
-    public boolean isValid() {
-        return StringUtils.isNotEmpty(name);
-    }
-}
-=======
-}
-
->>>>>>> 38a65115
+/*
+ * Licensed to the Apache Software Foundation (ASF) under one or more
+ * contributor license agreements.  See the NOTICE file distributed with
+ * this work for additional information regarding copyright ownership.
+ * The ASF licenses this file to You under the Apache License, Version 2.0
+ * (the "License"); you may not use this file except in compliance with
+ * the License.  You may obtain a copy of the License at
+ *
+ *     http://www.apache.org/licenses/LICENSE-2.0
+ *
+ * Unless required by applicable law or agreed to in writing, software
+ * distributed under the License is distributed on an "AS IS" BASIS,
+ * WITHOUT WARRANTIES OR CONDITIONS OF ANY KIND, either express or implied.
+ * See the License for the specific language governing permissions and
+ * limitations under the License.
+ */
+package org.apache.dubbo.config;
+
+import org.apache.dubbo.common.extension.ExtensionLoader;
+import org.apache.dubbo.common.serialize.Serialization;
+import org.apache.dubbo.common.status.StatusChecker;
+import org.apache.dubbo.common.threadpool.ThreadPool;
+import org.apache.dubbo.common.utils.StringUtils;
+import org.apache.dubbo.config.support.Parameter;
+import org.apache.dubbo.remoting.Codec;
+import org.apache.dubbo.remoting.Dispatcher;
+import org.apache.dubbo.remoting.Transporter;
+import org.apache.dubbo.remoting.exchange.Exchanger;
+import org.apache.dubbo.remoting.telnet.TelnetHandler;
+import org.apache.dubbo.rpc.Protocol;
+
+import java.util.Map;
+
+/**
+ * ProtocolConfig
+ *
+ * @export
+ */
+public class ProtocolConfig extends AbstractConfig {
+
+    private static final long serialVersionUID = 6913423882496634749L;
+
+    // protocol name
+    private String name;
+
+    // service IP address (when there are multiple network cards available)
+    private String host;
+
+    // service port
+    private Integer port;
+
+    // context path
+    private String contextpath;
+
+    // thread pool
+    private String threadpool;
+
+    // thread pool core thread size
+    private Integer corethreads;
+
+    // thread pool size (fixed size)
+    private Integer threads;
+
+    // IO thread pool size (fixed size)
+    private Integer iothreads;
+
+    // thread pool's queue length
+    private Integer queues;
+
+    // max acceptable connections
+    private Integer accepts;
+
+    // protocol codec
+    private String codec;
+
+    // serialization
+    private String serialization;
+
+    // charset
+    private String charset;
+
+    // payload max length
+    private Integer payload;
+
+    // buffer size
+    private Integer buffer;
+
+    // heartbeat interval
+    private Integer heartbeat;
+
+    // access log
+    private String accesslog;
+
+    // transfort
+    private String transporter;
+
+    // how information is exchanged
+    private String exchanger;
+
+    // thread dispatch mode
+    private String dispatcher;
+
+    // networker
+    private String networker;
+
+    // sever impl
+    private String server;
+
+    // client impl
+    private String client;
+
+    // supported telnet commands, separated with comma.
+    private String telnet;
+
+    // command line prompt
+    private String prompt;
+
+    // status check
+    private String status;
+
+    // whether to register
+    private Boolean register;
+
+    // parameters
+    // 是否长连接
+    // TODO add this to provider config
+    private Boolean keepAlive;
+
+    // TODO add this to provider config
+    private String optimizer;
+
+    private String extension;
+
+    // parameters
+    private Map<String, String> parameters;
+
+    // if it's default
+    private Boolean isDefault;
+
+    public ProtocolConfig() {
+    }
+
+    public ProtocolConfig(String name) {
+        setName(name);
+    }
+
+    public ProtocolConfig(String name, int port) {
+        setName(name);
+        setPort(port);
+    }
+
+    @Parameter(excluded = true)
+    public String getName() {
+        return name;
+    }
+
+    public void setName(String name) {
+        checkName("name", name);
+        this.name = name;
+        if (id == null || id.length() == 0) {
+            id = name;
+        }
+    }
+
+    @Parameter(excluded = true)
+    public String getHost() {
+        return host;
+    }
+
+    public void setHost(String host) {
+        checkName("host", host);
+        this.host = host;
+    }
+
+    @Parameter(excluded = true)
+    public Integer getPort() {
+        return port;
+    }
+
+    public void setPort(Integer port) {
+        this.port = port;
+    }
+
+    @Deprecated
+    @Parameter(excluded = true)
+    public String getPath() {
+        return getContextpath();
+    }
+
+    @Deprecated
+    public void setPath(String path) {
+        setContextpath(path);
+    }
+
+    @Parameter(excluded = true)
+    public String getContextpath() {
+        return contextpath;
+    }
+
+    public void setContextpath(String contextpath) {
+        checkPathName("contextpath", contextpath);
+        this.contextpath = contextpath;
+    }
+
+    public String getThreadpool() {
+        return threadpool;
+    }
+
+    public void setThreadpool(String threadpool) {
+        checkExtension(ThreadPool.class, "threadpool", threadpool);
+        this.threadpool = threadpool;
+    }
+
+    public Integer getCorethreads() {
+        return corethreads;
+    }
+
+    public void setCorethreads(Integer corethreads) {
+        this.corethreads = corethreads;
+    }
+
+    public Integer getThreads() {
+        return threads;
+    }
+
+    public void setThreads(Integer threads) {
+        this.threads = threads;
+    }
+
+    public Integer getIothreads() {
+        return iothreads;
+    }
+
+    public void setIothreads(Integer iothreads) {
+        this.iothreads = iothreads;
+    }
+
+    public Integer getQueues() {
+        return queues;
+    }
+
+    public void setQueues(Integer queues) {
+        this.queues = queues;
+    }
+
+    public Integer getAccepts() {
+        return accepts;
+    }
+
+    public void setAccepts(Integer accepts) {
+        this.accepts = accepts;
+    }
+
+    public String getCodec() {
+        return codec;
+    }
+
+    public void setCodec(String codec) {
+        if ("dubbo".equals(name)) {
+            checkMultiExtension(Codec.class, "codec", codec);
+        }
+        this.codec = codec;
+    }
+
+    public String getSerialization() {
+        return serialization;
+    }
+
+    public void setSerialization(String serialization) {
+        if ("dubbo".equals(name)) {
+            checkMultiExtension(Serialization.class, "serialization", serialization);
+        }
+        this.serialization = serialization;
+    }
+
+    public String getCharset() {
+        return charset;
+    }
+
+    public void setCharset(String charset) {
+        this.charset = charset;
+    }
+
+    public Integer getPayload() {
+        return payload;
+    }
+
+    public void setPayload(Integer payload) {
+        this.payload = payload;
+    }
+
+    public Integer getBuffer() {
+        return buffer;
+    }
+
+    public void setBuffer(Integer buffer) {
+        this.buffer = buffer;
+    }
+
+    public Integer getHeartbeat() {
+        return heartbeat;
+    }
+
+    public void setHeartbeat(Integer heartbeat) {
+        this.heartbeat = heartbeat;
+    }
+
+    public String getServer() {
+        return server;
+    }
+
+    public void setServer(String server) {
+        if ("dubbo".equals(name)) {
+            checkMultiExtension(Transporter.class, "server", server);
+        }
+        this.server = server;
+    }
+
+    public String getClient() {
+        return client;
+    }
+
+    public void setClient(String client) {
+        if ("dubbo".equals(name)) {
+            checkMultiExtension(Transporter.class, "client", client);
+        }
+        this.client = client;
+    }
+
+    public String getAccesslog() {
+        return accesslog;
+    }
+
+    public void setAccesslog(String accesslog) {
+        this.accesslog = accesslog;
+    }
+
+    public String getTelnet() {
+        return telnet;
+    }
+
+    public void setTelnet(String telnet) {
+        checkMultiExtension(TelnetHandler.class, "telnet", telnet);
+        this.telnet = telnet;
+    }
+
+    @Parameter(escaped = true)
+    public String getPrompt() {
+        return prompt;
+    }
+
+    public void setPrompt(String prompt) {
+        this.prompt = prompt;
+    }
+
+    public String getStatus() {
+        return status;
+    }
+
+    public void setStatus(String status) {
+        checkMultiExtension(StatusChecker.class, "status", status);
+        this.status = status;
+    }
+
+    public Boolean isRegister() {
+        return register;
+    }
+
+    public void setRegister(Boolean register) {
+        this.register = register;
+    }
+
+    public String getTransporter() {
+        return transporter;
+    }
+
+    public void setTransporter(String transporter) {
+        checkExtension(Transporter.class, "transporter", transporter);
+        this.transporter = transporter;
+    }
+
+    public String getExchanger() {
+        return exchanger;
+    }
+
+    public void setExchanger(String exchanger) {
+        checkExtension(Exchanger.class, "exchanger", exchanger);
+        this.exchanger = exchanger;
+    }
+
+    /**
+     * typo, switch to use {@link #getDispatcher()}
+     *
+     * @deprecated {@link #getDispatcher()}
+     */
+    @Deprecated
+    @Parameter(excluded = true)
+    public String getDispather() {
+        return getDispatcher();
+    }
+
+    /**
+     * typo, switch to use {@link #getDispatcher()}
+     *
+     * @deprecated {@link #setDispatcher(String)}
+     */
+    @Deprecated
+    public void setDispather(String dispather) {
+        setDispatcher(dispather);
+    }
+
+    public String getDispatcher() {
+        return dispatcher;
+    }
+
+    public void setDispatcher(String dispatcher) {
+        checkExtension(Dispatcher.class, "dispacther", dispatcher);
+        this.dispatcher = dispatcher;
+    }
+
+    public String getNetworker() {
+        return networker;
+    }
+
+    public void setNetworker(String networker) {
+        this.networker = networker;
+    }
+
+    public Map<String, String> getParameters() {
+        return parameters;
+    }
+
+    public void setParameters(Map<String, String> parameters) {
+        this.parameters = parameters;
+    }
+
+    public Boolean isDefault() {
+        return isDefault;
+    }
+
+    public void setDefault(Boolean isDefault) {
+        this.isDefault = isDefault;
+    }
+
+    public Boolean getKeepAlive() {
+        return keepAlive;
+    }
+
+    public void setKeepAlive(Boolean keepAlive) {
+        this.keepAlive = keepAlive;
+    }
+
+    public String getOptimizer() {
+        return optimizer;
+    }
+
+    public void setOptimizer(String optimizer) {
+        this.optimizer = optimizer;
+    }
+
+    public String getExtension() {
+        return extension;
+    }
+
+    public void setExtension(String extension) {
+        this.extension = extension;
+    }
+
+    public void destroy() {
+        if (name != null) {
+            ExtensionLoader.getExtensionLoader(Protocol.class).getExtension(name).destroy();
+        }
+    }
+
+    @Override
+    public boolean isValid() {
+        return StringUtils.isNotEmpty(name);
+    }
+}