<?xml version="1.0" encoding="UTF-8"?>
<!--
  Licensed to the Apache Software Foundation (ASF) under one or more
  contributor license agreements.  See the NOTICE file distributed with
  this work for additional information regarding copyright ownership.
  The ASF licenses this file to You under the Apache License, Version 2.0
  (the "License"); you may not use this file except in compliance with
  the License.  You may obtain a copy of the License at

      http://www.apache.org/licenses/LICENSE-2.0

  Unless required by applicable law or agreed to in writing, software
  distributed under the License is distributed on an "AS IS" BASIS,
  WITHOUT WARRANTIES OR CONDITIONS OF ANY KIND, either express or implied.
  See the License for the specific language governing permissions and
  limitations under the License.
  -->
<beans xmlns:xsi="http://www.w3.org/2001/XMLSchema-instance"
       xmlns:dubbo="http://dubbo.apache.org/schema/dubbo"
       xmlns="http://www.springframework.org/schema/beans"
       xsi:schemaLocation="http://www.springframework.org/schema/beans http://www.springframework.org/schema/beans/spring-beans-4.3.xsd
       http://dubbo.apache.org/schema/dubbo http://dubbo.apache.org/schema/dubbo/dubbo.xsd">

    <!-- provider's application name, used for tracing dependency relationship -->
    <dubbo:application name="demo-provider"/>
    <!--<dubbo:provider tag="tag3"/>-->

    <!-- use multicast registry center to export service -->
<<<<<<< HEAD
    <dubbo:registry address="zookeeper://127.0.0.1:2181" simple="true" plusparamkeys="qos.port,qos.enable" />
=======
    <dubbo:registry address="zookeeper://127.0.0.1:2181" simple="false">
        <dubbo:parameter key="config.check" value="false"/>
    </dubbo:registry>
>>>>>>> ab2b7361

    <dubbo:servicestore address="zookeeper://127.0.0.1:2181"/>

    <!-- use dubbo protocol to export service on port 20880 -->
    <dubbo:protocol name="dubbo" port="-1"/>

    <!-- service implementation, as same as regular local bean -->
    <bean id="demoService" class="org.apache.dubbo.demo.provider.DemoServiceImpl"/>

    <!-- declare the service interface to be exported -->
    <dubbo:service interface="org.apache.dubbo.demo.DemoService" ref="demoService" version="1.0.2"/>

</beans><|MERGE_RESOLUTION|>--- conflicted
+++ resolved
@@ -26,13 +26,10 @@
     <!--<dubbo:provider tag="tag3"/>-->
 
     <!-- use multicast registry center to export service -->
-<<<<<<< HEAD
-    <dubbo:registry address="zookeeper://127.0.0.1:2181" simple="true" plusparamkeys="qos.port,qos.enable" />
-=======
+
     <dubbo:registry address="zookeeper://127.0.0.1:2181" simple="false">
         <dubbo:parameter key="config.check" value="false"/>
     </dubbo:registry>
->>>>>>> ab2b7361
 
     <dubbo:servicestore address="zookeeper://127.0.0.1:2181"/>
 
